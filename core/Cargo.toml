--- conflicted
+++ resolved
@@ -14,11 +14,7 @@
 enum-as-inner = "0.3"
 modular-bitfield = "0.11"
 crc32fast = "1.2"
-<<<<<<< HEAD
-strum = { version = "0.21", features = ["derive"] }
-=======
 strum = { version = "0.22", features = ["derive"] }
->>>>>>> 3bcbe9aa
 
 [features]
 arc = []