--- conflicted
+++ resolved
@@ -1,21 +1,13 @@
 use std::fmt::{self, Debug, Display};
 use std::hash::Hash;
-<<<<<<< HEAD
-use std::ops::Add;
-=======
 use std::ops::{Add, Sub};
->>>>>>> 3bcbe9aa
 
 use enum_as_inner::EnumAsInner;
 use strum::{Display, EnumString, IntoStaticStr};
 
 use crate::Ref;
 
-<<<<<<< HEAD
-#[derive(Debug)]
-=======
 #[derive(Debug, EnumAsInner)]
->>>>>>> 3bcbe9aa
 pub enum Expr<Name: NameKind>
 where
     Name: NameKind,
@@ -29,10 +21,7 @@
     Ident(Name::Reference, Span),
     Constant(Constant, Span),
     ArrayLit(Vec<Self>, Option<Name::Type>, Span),
-<<<<<<< HEAD
-=======
     InterpolatedString(Ref<String>, Vec<(Self, Ref<String>)>, Span),
->>>>>>> 3bcbe9aa
     Declare(Name::Local, Option<Name::Type>, Option<Box<Self>>, Span),
     Cast(Name::Type, Box<Self>, Span),
     Assign(Box<Self>, Box<Self>, Span),
@@ -103,10 +92,7 @@
             Expr::Ident(_, span) => *span,
             Expr::Constant(_, span) => *span,
             Expr::ArrayLit(_, _, span) => *span,
-<<<<<<< HEAD
-=======
             Expr::InterpolatedString(_, _, span) => *span,
->>>>>>> 3bcbe9aa
             Expr::Declare(_, _, _, span) => *span,
             Expr::Cast(_, _, span) => *span,
             Expr::Assign(_, _, span) => *span,
@@ -394,8 +380,6 @@
     }
 }
 
-<<<<<<< HEAD
-=======
 impl Sub<usize> for Pos {
     type Output = Pos;
 
@@ -412,7 +396,6 @@
     }
 }
 
->>>>>>> 3bcbe9aa
 #[derive(Debug, Default, Copy, Clone, PartialEq, Eq)]
 pub struct Span {
     pub low: Pos,
@@ -429,13 +412,10 @@
     pub fn merge(&self, other: Span) -> Span {
         Span::new(self.low.min(other.low), self.high.max(other.high))
     }
-<<<<<<< HEAD
-=======
 
     pub fn contains(&self, pos: Pos) -> bool {
         self.low <= pos && self.high > pos
     }
->>>>>>> 3bcbe9aa
 }
 
 #[derive(Debug, Clone)]
