--- conflicted
+++ resolved
@@ -25,11 +25,8 @@
     PoolError(String),
     #[error("multiple errors")]
     MultipleErrors(Vec<Span>),
-<<<<<<< HEAD
-=======
     #[error("compile-time eval error: {0}")]
     CteError(String, Span),
->>>>>>> 3bcbe9aa
 }
 
 impl Error {
