--- conflicted
+++ resolved
@@ -249,11 +249,7 @@
             }
             Expr::Seq(seq) => Expr::Seq(self.check_seq(seq, scope)?),
             Expr::Switch(matched, cases, default, pos) => {
-<<<<<<< HEAD
-                let checked_matched = self.check(matched, None, scope)?;
-=======
                 let checked_matched = self.check(matched, None, scope, silent)?;
->>>>>>> 3bcbe9aa
                 let matched_type = type_of(&checked_matched, scope, self.pool).ok();
                 let mut checked_cases = Vec::with_capacity(cases.len());
                 for case in cases {
@@ -333,10 +329,7 @@
         args: &[Expr<SourceAst>],
         expected: Option<&TypeId>,
         scope: &mut Scope,
-<<<<<<< HEAD
-=======
         silent: bool,
->>>>>>> 3bcbe9aa
         pos: Span,
     ) -> Result<Expr<TypedAst>, Error> {
         if args.len() != intrinsic.arg_count().into() {
@@ -447,14 +440,8 @@
                 checked_args.push(first_arg);
                 scope.resolve_type(&TypeName::VARIANT, self.pool, pos)?
             }
-<<<<<<< HEAD
             (IntrinsicOp::FromVariant, TypeId::Variant) if expected.is_some() => {
                 checked_args.push(first_arg);
-=======
-            (IntrinsicOp::FromVariant, _) if expected.is_some() => {
-                let param_type = scope.resolve_type(&TypeName::VARIANT, self.pool, pos)?;
-                checked_args.push(self.check_and_convert(&args[0], &param_type, scope, silent, pos)?);
->>>>>>> 3bcbe9aa
                 expected.unwrap().clone()
             }
             (IntrinsicOp::VariantTypeName, TypeId::Variant) => {
@@ -802,12 +789,8 @@
     Ok(result)
 }
 
-<<<<<<< HEAD
-fn insert_conversion(expr: Expr<TypedAst>, type_: &TypeId, conversion: Conversion, pos: Span) -> Expr<TypedAst> {
-=======
 fn insert_conversion(expr: Expr<TypedAst>, type_: &TypeId, conversion: Conversion) -> Expr<TypedAst> {
     let span = expr.span();
->>>>>>> 3bcbe9aa
     match conversion {
         Conversion::Identity => expr,
         Conversion::RefToWeakRef => Expr::Call(
@@ -820,12 +803,8 @@
             vec![expr],
             span,
         ),
-<<<<<<< HEAD
-        Conversion::ToScriptRef => Expr::Call(Callable::Intrinsic(IntrinsicOp::AsRef, type_.clone()), vec![expr], pos),
-        Conversion::ToVariant => Expr::Call(Callable::Intrinsic(IntrinsicOp::ToVariant, type_.clone()), vec![expr], pos),
-=======
         Conversion::ToScriptRef => Expr::Call(Callable::Intrinsic(IntrinsicOp::AsRef, type_.clone()), vec![expr], span),
->>>>>>> 3bcbe9aa
+        Conversion::ToVariant => Expr::Call(Callable::Intrinsic(IntrinsicOp::ToVariant, type_.clone()), vec![expr], span),
     }
 }
 
