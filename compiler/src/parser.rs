--- conflicted
+++ resolved
@@ -131,13 +131,8 @@
 
 #[derive(Debug)]
 pub struct Annotation {
-<<<<<<< HEAD
-    pub name: AnnotationName,
-    pub values: Vec<Ident>,
-=======
     pub kind: AnnotationKind,
     pub args: Vec<Expr<SourceAst>>,
->>>>>>> 3bcbe9aa
     pub span: Span,
 }
 
@@ -200,15 +195,9 @@
             / "t" { Literal::TweakDbId }
 
         rule annotation() -> Annotation
-<<<<<<< HEAD
-            = pos:pos() "@" ident:ident() _ "(" _ values:commasep(<ident()>) _ ")" end:pos() {?
-                AnnotationName::from_str(ident.as_ref()).map(|name| {
-                    Annotation { name, values, span: Span::new(pos, end) }
-=======
             = pos:pos() "@" ident:ident() _ "(" _ args:commasep(<expr()>) _ ")" end:pos() {?
                 AnnotationKind::from_str(ident.as_ref()).map(|kind| {
                     Annotation { kind, args, span: Span::new(pos, end) }
->>>>>>> 3bcbe9aa
                 }).map_err(|_| "annotation")
             }
 
@@ -294,11 +283,7 @@
             { FunctionSource { declaration, type_, parameters, body, span: Span::new(pos, end) } }
         rule function_body() -> Seq<SourceAst>
             = "{" _ body:seq() _ "}" { body }
-<<<<<<< HEAD
-            / pos:pos() "=" _ expr:expr() _ ";"? end:pos() { Seq::new(vec![Expr::Return(Some(Box::new(expr)), Span::new(pos, end))]) }
-=======
             / pos:pos() "=" _ expr:expr() _ end:pos() { Seq::new(vec![Expr::Return(Some(Box::new(expr)), Span::new(pos, end))]) }
->>>>>>> 3bcbe9aa
 
         rule param() -> ParameterSource
             = qualifiers:qualifiers() _ name:ident() _ type_:let_type()
@@ -334,21 +319,12 @@
             / enum_:enum_() { SourceEntry::Enum(enum_) }
 
         rule import() -> Import
-<<<<<<< HEAD
-            = pos:pos() keyword("import") _ parts: dotsep(<ident()>) _ "." _ "*" end:pos()
-                { Import::All(ModulePath::new(parts), Span::new(pos, end)) }
-            / pos:pos() keyword("import") _ parts: dotsep(<ident()>) _ "." _ "{" _ names:commasep(<ident()>) _ "}" end:pos()
-                { Import::Selected(ModulePath::new(parts), names, Span::new(pos, end)) }
-            / pos:pos() keyword("import") _ parts: dotsep(<ident()>) end:pos()
-                { Import::Exact(ModulePath::new(parts), Span::new(pos, end)) }
-=======
             = pos:pos() annotations:(annotation() ** _) _ keyword("import") _ parts: dotsep(<ident()>) _ "." _ "*" end:pos()
                 { Import::All(annotations, ModulePath::new(parts), Span::new(pos, end)) }
             / pos:pos() annotations:(annotation() ** _) _ keyword("import") _ parts: dotsep(<ident()>) _ "." _ "{" _ names:commasep(<ident()>) _ "}" end:pos()
                 { Import::Selected(annotations, ModulePath::new(parts), names, Span::new(pos, end)) }
             / pos:pos() annotations:(annotation() ** _) _ keyword("import") _ parts: dotsep(<ident()>) end:pos()
                 { Import::Exact(annotations, ModulePath::new(parts), Span::new(pos, end)) }
->>>>>>> 3bcbe9aa
 
         rule module_path() -> ModulePath  =
             keyword("module") _ parts:dotsep(<ident()>) { ModulePath { parts } }
@@ -465,12 +441,9 @@
             pos:pos() keyword("super") end:pos() {
                 Expr::Super(Span::new(pos, end))
             }
-<<<<<<< HEAD
-=======
             pos:pos() str:interpolated_string() end:pos() {
                 Expr::InterpolatedString(str.0, str.1, Span::new(pos, end))
             }
->>>>>>> 3bcbe9aa
             pos:pos() cons:constant() end:pos() {
                 Expr::Constant(cons, Span::new(pos, end))
             }
@@ -524,11 +497,7 @@
         .unwrap();
         assert_eq!(
             format!("{:?}", module.entries),
-<<<<<<< HEAD
-            r#"[Class(ClassSource { qualifiers: Qualifiers([Public]), name: Owned("A"), base: Some(Owned("IScriptable")), members: [Field(FieldSource { declaration: Declaration { annotations: [], qualifiers: Qualifiers([Private, Const]), name: Owned("m_field"), span: Span { low: Pos(53), high: Pos(78) } }, type_: TypeName { name: Owned("Int32"), arguments: [] } }), Function(FunctionSource { declaration: Declaration { annotations: [], qualifiers: Qualifiers([Public]), name: Owned("GetField"), span: Span { low: Pos(104), high: Pos(124) } }, type_: Some(TypeName { name: Owned("Int32"), arguments: [] }), parameters: [], body: Some(Seq { exprs: [Return(Some(Member(This(Span { low: Pos(165), high: Pos(169) }), Owned("m_field"), Span { low: Pos(165), high: Pos(177) })), Span { low: Pos(158), high: Pos(178) })] }) })], span: Span { low: Pos(0), high: Pos(211) } })]"#
-=======
             r#"[Class(ClassSource { qualifiers: Qualifiers([Public]), name: Owned("A"), base: Some(Owned("IScriptable")), members: [Field(FieldSource { declaration: Declaration { annotations: [], qualifiers: Qualifiers([Private, Const]), name: Owned("m_field"), span: Span { low: Pos(53), high: Pos(78) } }, type_: TypeName { name: Owned("Int32"), arguments: [] } }), Function(FunctionSource { declaration: Declaration { annotations: [], qualifiers: Qualifiers([Public]), name: Owned("GetField"), span: Span { low: Pos(104), high: Pos(124) } }, type_: Some(TypeName { name: Owned("Int32"), arguments: [] }), parameters: [], body: Some(Seq { exprs: [Return(Some(Member(This(Span { low: Pos(165), high: Pos(169) }), Owned("m_field"), Span { low: Pos(165), high: Pos(177) })), Span { low: Pos(158), high: Pos(178) })] }), span: Span { low: Pos(104), high: Pos(196) } })], span: Span { low: Pos(0), high: Pos(211) } })]"#
->>>>>>> 3bcbe9aa
         );
     }
 
@@ -543,11 +512,7 @@
         .unwrap();
         assert_eq!(
             format!("{:?}", module.entries),
-<<<<<<< HEAD
-            r#"[Function(FunctionSource { declaration: Declaration { annotations: [], qualifiers: Qualifiers([Public, Static]), name: Owned("GetField"), span: Span { low: Pos(0), high: Pos(27) } }, type_: Some(TypeName { name: Owned("Uint64"), arguments: [] }), parameters: [ParameterSource { qualifiers: Qualifiers([]), name: Owned("optimum"), type_: TypeName { name: Owned("Uint64"), arguments: [] } }], body: Some(Seq { exprs: [Return(Some(Conditional(BinOp(Member(This(Span { low: Pos(80), high: Pos(84) }), Owned("m_field"), Span { low: Pos(80), high: Pos(92) }), Ident(Owned("optimum"), Span { low: Pos(95), high: Pos(102) }), Greater, Span { low: Pos(80), high: Pos(102) }), Member(This(Span { low: Pos(105), high: Pos(109) }), Owned("m_field"), Span { low: Pos(105), high: Pos(117) }), Ident(Owned("optimum"), Span { low: Pos(120), high: Pos(127) }), Span { low: Pos(80), high: Pos(127) })), Span { low: Pos(73), high: Pos(128) })] }) })]"#
-=======
             r#"[Function(FunctionSource { declaration: Declaration { annotations: [], qualifiers: Qualifiers([Public, Static]), name: Owned("GetField"), span: Span { low: Pos(0), high: Pos(27) } }, type_: Some(TypeName { name: Owned("Uint64"), arguments: [] }), parameters: [ParameterSource { qualifiers: Qualifiers([]), name: Owned("optimum"), type_: TypeName { name: Owned("Uint64"), arguments: [] } }], body: Some(Seq { exprs: [Return(Some(Conditional(BinOp(Member(This(Span { low: Pos(80), high: Pos(84) }), Owned("m_field"), Span { low: Pos(80), high: Pos(92) }), Ident(Owned("optimum"), Span { low: Pos(95), high: Pos(102) }), Greater, Span { low: Pos(80), high: Pos(102) }), Member(This(Span { low: Pos(105), high: Pos(109) }), Owned("m_field"), Span { low: Pos(105), high: Pos(117) }), Ident(Owned("optimum"), Span { low: Pos(120), high: Pos(127) }), Span { low: Pos(80), high: Pos(127) })), Span { low: Pos(73), high: Pos(128) })] }), span: Span { low: Pos(0), high: Pos(143) } })]"#
->>>>>>> 3bcbe9aa
         );
     }
 
